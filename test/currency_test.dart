/*
 * The MIT License (MIT)
 *
 * Copyright (c) 2016 - 2019 LitGroup LLC
 *
 * Permission is hereby granted, free of charge, to any person obtaining a copy
 * of this software and associated documentation files (the 'Software'), to deal
 * in the Software without restriction, including without limitation the rights
 * to use, copy, modify, merge, publish, distribute, sublicense, and/or sell
 * copies of the Software, and to permit persons to whom the Software is
 * furnished to do so, subject to the following conditions:
 *
 * The above copyright notice and this permission notice shall be included in
 * all copies or substantial portions of the Software.
 *
 * THE SOFTWARE IS PROVIDED 'AS IS', WITHOUT WARRANTY OF ANY KIND, EXPRESS OR
 * IMPLIED, INCLUDING BUT NOT LIMITED TO THE WARRANTIES OF MERCHANTABILITY,
 * FITNESS FOR A PARTICULAR PURPOSE AND NONINFRINGEMENT. IN NO EVENT SHALL THE
 * AUTHORS OR COPYRIGHT HOLDERS BE LIABLE FOR ANY CLAIM, DAMAGES OR OTHER
 * LIABILITY, WHETHER IN AN ACTION OF CONTRACT, TORT OR OTHERWISE, ARISING FROM,
 * OUT OF OR IN CONNECTION WITH THE SOFTWARE OR THE USE OR OTHER DEALINGS IN
 * THE SOFTWARE.
 */

import 'package:money2/money2.dart';
import 'package:test/test.dart';

void main() {
  group('A currency', () {
    test('has a code and a precision', () {
      var currency = Currency.create('JPY', 0);
      expect(currency.code, equals('JPY'));
      expect(currency.minorDigits, equals(0));

      currency = Currency.create('USD', 2);
      expect(currency.code, equals('USD'));
      expect(currency.minorDigits, equals(2));
    });

    test('cannot be instantiated with null or empty code', () {
      expect(() => Currency.create('', 0), throwsArgumentError);
    });

    test('cannot be instantiated with null or negative precision', () {
<<<<<<< HEAD
      expect(() => Currency.create('SOME', null), throwsArgumentError);

=======
>>>>>>> 6e5f43e2
      expect(() => Currency.create('SOME', -1), throwsArgumentError);
      expect(() => Currency.create('SOME', -2), throwsArgumentError);
    });

    test('is equatable', () {
      final usd = Currency.create('USD', 2);

      expect(usd, equals(Currency.create('USD', 2)));
      expect(usd, isNot(equals(Currency.create('EUR', 2))));
      expect(usd, isNot(equals(Currency.create('USD', 0))));
      expect(usd, isNot(equals(Currency.create('JPY', 0))));
    });

    test('is hashable', () {
      final usd = Currency.create('USD', 2);

      expect(usd.hashCode, equals(Currency.create('USD', 2).hashCode));
    });
  });
}<|MERGE_RESOLUTION|>--- conflicted
+++ resolved
@@ -37,16 +37,11 @@
       expect(currency.minorDigits, equals(2));
     });
 
-    test('cannot be instantiated with null or empty code', () {
+    test('cannot be instantiated with empty code', () {
       expect(() => Currency.create('', 0), throwsArgumentError);
     });
 
-    test('cannot be instantiated with null or negative precision', () {
-<<<<<<< HEAD
-      expect(() => Currency.create('SOME', null), throwsArgumentError);
-
-=======
->>>>>>> 6e5f43e2
+    test('cannot be instantiated with negative precision', () {
       expect(() => Currency.create('SOME', -1), throwsArgumentError);
       expect(() => Currency.create('SOME', -2), throwsArgumentError);
     });
