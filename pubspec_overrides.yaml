--- conflicted
+++ resolved
@@ -1,9 +1,3 @@
-<<<<<<< HEAD
 dependency_overrides: 
   # fixed: 
-  #   path: ../fixed
-=======
-# dependency_overrides: 
-#   fixed: 
-#     path: ../fixed
->>>>>>> abb26e65
+  #   path: ../fixed