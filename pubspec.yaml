name: money2
version: 2.0.0-nonnullable.1
homepage: https://github.com/noojee/money.dart
<<<<<<< HEAD
description: Money and Currency classes with fixed precision maths, parsing and formating. (Money.parse(\"$2010.00\") * 10).format(\"S CC#,##0\") -> $ US20,100
environment: 
  sdk: '>=2.9.0-15.0.dev <3.0.0'
=======

environment:
  sdk: '>=2.9.0-15.0.dev <3.0.0'

>>>>>>> 099f5e59
dependencies: 
  intl: ^0.16.0
  meta: ^1.1.8
dev_dependencies: 
  effective_dart: ^1.2.1
  test: ^1.6.1<|MERGE_RESOLUTION|>--- conflicted
+++ resolved
@@ -1,16 +1,10 @@
 name: money2
 version: 2.0.0-nonnullable.1
 homepage: https://github.com/noojee/money.dart
-<<<<<<< HEAD
 description: Money and Currency classes with fixed precision maths, parsing and formating. (Money.parse(\"$2010.00\") * 10).format(\"S CC#,##0\") -> $ US20,100
+
 environment: 
   sdk: '>=2.9.0-15.0.dev <3.0.0'
-=======
-
-environment:
-  sdk: '>=2.9.0-15.0.dev <3.0.0'
-
->>>>>>> 099f5e59
 dependencies: 
   intl: ^0.16.0
   meta: ^1.1.8
